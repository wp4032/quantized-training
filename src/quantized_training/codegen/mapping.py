--- conflicted
+++ resolved
@@ -942,11 +942,7 @@
 
         # For stacked layers, place them next to each other so that we can
         # read them using a single memory access in the next operation
-<<<<<<< HEAD
-        try:
-=======
         if node.users:
->>>>>>> 44cc0978
             next_node = next(iter(node.users))
             if next_node.target in [torch.ops.aten.stack.default, torch.ops.aten.cat.default]:
                 first_node = next_node.args[0][0]
@@ -962,14 +958,8 @@
                     node.meta["memory"] = Partition(start_offset, start_offset + size, manager.partition_id)
             else:
                 node.meta["memory"] = manager.allocate_memory(node)
-<<<<<<< HEAD
-        except StopIteration:
-            # If the node has no users, it's a terminal node
-            # Just allocate memory for it normally
-=======
         else:
             # Handle nodes with no users (like output nodes)
->>>>>>> 44cc0978
             node.meta["memory"] = manager.allocate_memory(node)
 
         nodes_to_delete = delete_unused_values(node)
